package cc.unitmesh.idea.promting

import com.intellij.temporary.similar.chunks.SimilarChunksWithPaths
import cc.unitmesh.devti.gui.chat.ChatActionType
import cc.unitmesh.devti.custom.CustomPromptConfig
import cc.unitmesh.devti.provider.ContextPrompter
import cc.unitmesh.devti.provider.context.ChatCreationContext
import cc.unitmesh.devti.provider.context.ChatOrigin
import cc.unitmesh.devti.settings.AutoDevSettingsState
import cc.unitmesh.idea.MvcUtil
import cc.unitmesh.idea.flow.MvcContextService
import com.intellij.openapi.application.runReadAction
import com.intellij.openapi.diagnostic.logger
import com.intellij.openapi.project.Project
import com.intellij.openapi.vfs.LocalFileSystem
import com.intellij.psi.PsiElement
import com.intellij.psi.PsiFile
import com.intellij.psi.PsiManager
import kotlinx.coroutines.runBlocking

open class JavaContextPrompter : ContextPrompter() {
    private var additionContext: String = ""
    private val autoDevSettingsState = AutoDevSettingsState.getInstance()
    private var customPromptConfig: CustomPromptConfig? = null
    private lateinit var mvcContextService: MvcContextService
    private var fileName = ""
    private lateinit var creationContext: ChatCreationContext

    override fun appendAdditionContext(context: String) {
        additionContext += context
    }

    override fun initContext(
        actionType: ChatActionType,
        selectedText: String,
        file: PsiFile?,
        project: Project,
        offset: Int,
        element: PsiElement?
    ) {
        super.initContext(actionType, selectedText, file, project, offset, element)
        mvcContextService = MvcContextService(project)

        lang = file?.language?.displayName ?: ""
        fileName = file?.name ?: ""
        creationContext = ChatCreationContext(ChatOrigin.ChatAction, action!!, file, listOf(), element)
    }

    init {
        val prompts = autoDevSettingsState.customEnginePrompts
        customPromptConfig = CustomPromptConfig.tryParse(prompts)
    }

    override fun displayPrompt(): String {
        val instruction = createPrompt(selectedText)

        val finalPrompt = if (additionContext.isNotEmpty()) {
            "```\n$additionContext\n```\n```$lang\n$selectedText\n```\n"
        } else {
            "```$lang\n$selectedText\n```"
        }

        return "$instruction: \n$finalPrompt"
    }

    override fun requestPrompt(): String {
        return runBlocking {
            val instruction = createPrompt(selectedText)
            val chatContext = collectionContext(creationContext)

            var finalPrompt = instruction

            if (chatContext.isNotEmpty()) {
                finalPrompt += "\n$chatContext"
            }

            if (additionContext.isNotEmpty()) {
                finalPrompt += "\n$additionContext"
            }

            finalPrompt += "```$lang\n$selectedText\n```"

            println("final prompt: $finalPrompt")
            logger.info("final prompt: $finalPrompt")
            return@runBlocking finalPrompt
        }
    }


    private fun createPrompt(selectedText: String): String {
        additionContext = ""
        var prompt = action!!.instruction(lang)

        when (action!!) {
            ChatActionType.REVIEW -> {
                val codeReview = customPromptConfig?.codeReview
                if (codeReview?.instruction?.isNotEmpty() == true) {
                    prompt = codeReview.instruction
                }
            }

            ChatActionType.EXPLAIN -> {
                val autoComment = customPromptConfig?.autoComment
                if (autoComment?.instruction?.isNotEmpty() == true) {
                    prompt = autoComment.instruction
                }
            }

            ChatActionType.REFACTOR -> {
                val refactor = customPromptConfig?.refactor
                if (refactor?.instruction?.isNotEmpty() == true) {
                    prompt = refactor.instruction
                }
            }

            ChatActionType.CODE_COMPLETE -> {
                val codeComplete = customPromptConfig?.autoComplete
                if (codeComplete?.instruction?.isNotEmpty() == true) {
                    prompt = codeComplete.instruction
                }

                when {
                    MvcUtil.isController(fileName, lang) -> {
                        val spec = CustomPromptConfig.load().spec["controller"]
                        if (!spec.isNullOrEmpty()) {
                            additionContext = "requirements: \n$spec"
                        }
                        additionContext += mvcContextService.controllerPrompt(file)
                    }

                    MvcUtil.isService(fileName, lang) -> {
                        val spec = CustomPromptConfig.load().spec["service"]
                        if (!spec.isNullOrEmpty()) {
                            additionContext = "requirements: \n$spec"
                        }
                        additionContext += mvcContextService.servicePrompt(file)
                    }

                    else -> {
                        additionContext = SimilarChunksWithPaths.createQuery(file!!) ?: ""
                    }
                }
            }

            ChatActionType.GENERATE_TEST -> {
                val writeTest = customPromptConfig?.writeTest
                if (writeTest?.instruction?.isNotEmpty() == true) {
                    prompt = writeTest.instruction
                }
            }

            ChatActionType.FIX_ISSUE -> {
                addFixIssueContext(selectedText)
            }

            ChatActionType.GEN_COMMIT_MESSAGE -> {
            }

            ChatActionType.CREATE_DDL -> {
                val spec = CustomPromptConfig.load().spec["ddl"]
                if (!spec.isNullOrEmpty()) {
                    additionContext = "requirements: \n$spec"
                }
            }

            ChatActionType.CREATE_CHANGELOG -> {
                prompt = "generate release note base on the follow commit"
            }

            ChatActionType.CHAT -> {
            }

            ChatActionType.CUSTOM_COMPLETE -> {
            }

            ChatActionType.EXPLAIN_BUSINESS -> {
            }

<<<<<<< HEAD
            ChatActionType.CUSTOM_ACTION -> {
            }
=======
            ChatActionType.CUSTOM_ACTION -> TODO()
>>>>>>> 71393df6
        }

        return prompt
    }

    private fun addFixIssueContext(selectedText: String) {
        val projectPath = project!!.basePath ?: ""
        runReadAction {
            val lookupFile = if (selectedText.contains(projectPath)) {
                val regex = Regex("$projectPath(.*\\.)${lang.lowercase()}")
                val relativePath = regex.find(selectedText)?.groupValues?.get(1) ?: ""
                val file = LocalFileSystem.getInstance().findFileByPath(projectPath + relativePath)
                file?.let { PsiManager.getInstance(project!!).findFile(it) }
            } else {
                null
            }

            if (lookupFile != null) {
                additionContext = lookupFile.text.toString()
            }
        }
    }

    companion object {
        val logger = logger<JavaContextPrompter>()
    }
}<|MERGE_RESOLUTION|>--- conflicted
+++ resolved
@@ -176,12 +176,7 @@
             ChatActionType.EXPLAIN_BUSINESS -> {
             }
 
-<<<<<<< HEAD
-            ChatActionType.CUSTOM_ACTION -> {
-            }
-=======
             ChatActionType.CUSTOM_ACTION -> TODO()
->>>>>>> 71393df6
         }
 
         return prompt
