<idea-plugin allow-bundled-update="true">
    <resource-bundle>messages.AutoDevBundle</resource-bundle>

    <depends>com.intellij.modules.platform</depends>
    <depends>com.intellij.modules.lang</depends>

    <depends optional="true" config-file="json-contrib.xml">com.intellij.modules.json</depends>
    <depends optional="true" config-file="docker.xml">Docker</depends>

    <extensions defaultExtensionNs="com.intellij">
        <fileBasedIndex implementation="cc.unitmesh.devti.envior.ShireEnvironmentIndex"/>

        <notificationGroup id="AutoDev.notification.group" displayType="STICKY_BALLOON" bundle="messages.AutoDevBundle"
                           key="name"/>

        <applicationConfigurable parentId="tools" instance="cc.unitmesh.devti.settings.AutoDevSettingsConfigurable"
                                 id="cc.unitmesh.devti.settings.AutoDevSettingsConfigurable"
                                 displayName="AutoDev"/>

        <projectConfigurable provider="cc.unitmesh.devti.settings.coder.AutoDevCoderConfigurableProvider"
                             parentId="cc.unitmesh.devti.settings.AutoDevSettingsConfigurable"
                             id="cc.unitmesh.autodevCoder"
                             bundle="messages.AutoDevBundle" key="settings.autodev.coder"/>

        <projectConfigurable provider="cc.unitmesh.devti.settings.customize.CustomizeConfigurableProvider"
                             parentId="cc.unitmesh.devti.settings.AutoDevSettingsConfigurable"
                             id="cc.unitmesh.counit"
                             bundle="messages.AutoDevBundle" key="settings.customize.title"/>

        <projectConfigurable provider="cc.unitmesh.devti.settings.devops.AutoDevDevOpsConfigurableProvider"
                             parentId="cc.unitmesh.devti.settings.AutoDevSettingsConfigurable"
                             id="cc.unitmesh.autodevDevOps"
                             bundle="messages.AutoDevBundle" key="settings.autodev.devops"/>

        <applicationService serviceImplementation="cc.unitmesh.devti.settings.AutoDevSettingsState"/>

        <applicationService
                serviceInterface="cc.unitmesh.devti.inlay.codecomplete.LLMInlayManager"
                serviceImplementation="cc.unitmesh.devti.inlay.codecomplete.LLMInlayManagerImpl"/>

        <typedHandler order="first, before completionAutoPopup"
                      implementation="cc.unitmesh.devti.inlay.TypeOverHandler"/>


        <statusBarWidgetFactory id="AutoDevAIAssistant"
                                implementation="cc.unitmesh.devti.statusbar.AutoDevStatusBarWidgetFactory"/>

        <toolWindow id="AutoDev"
                    doNotActivateOnStart="true"
                    anchor="right"
                    secondary="false"
                    canCloseContents="true"
                    icon="cc.unitmesh.devti.AutoDevIcons.AI_COPILOT"
                    factoryClass="cc.unitmesh.devti.gui.AutoDevToolWindowFactory"/>

        <toolWindow id="AutoDevPlanner"
                    anchor="left"
                    order="after Structure"
                    icon="cc.unitmesh.devti.AutoDevIcons.PLANNER"
                    secondary="true"
                    factoryClass="cc.unitmesh.devti.gui.AutoDevPlannerToolWindowFactory"/>

        <notificationGroup id="AutoDev.notify" displayType="STICKY_BALLOON" bundle="messages.AutoDevBundle"
                           key="name"/>

        <fileEditorProvider implementation="cc.unitmesh.devti.mcp.editor.McpEditorProvider"/>

        <intentionAction>
            <className>cc.unitmesh.devti.intentions.AutoDevIntentionHelper</className>
            <categoryKey>intention.category.llm</categoryKey>
        </intentionAction>

        <highlightErrorFilter implementation="cc.unitmesh.devti.gui.snippet.error.CodeBlockHighlightErrorFilter"/>
        <daemon.highlightInfoFilter implementation="cc.unitmesh.devti.gui.snippet.error.CodeBlockHighlightingFilter"/>
        <defaultHighlightingSettingProvider
                implementation="cc.unitmesh.devti.gui.snippet.error.CodeBlockHighlightingSettingsProvider"/>
        <daemon.intentionActionFilter
                implementation="cc.unitmesh.devti.gui.snippet.error.CodeBlockIntentionActionFilter"/>

        <httpRequestHandler implementation="cc.unitmesh.devti.mcp.host.MCPService"/>
        <postStartupActivity implementation="cc.unitmesh.devti.update.AutoDevUpdateStartupActivity"/>
        <postStartupActivity implementation="cc.unitmesh.devti.mcp.MCPServerStartupValidator"/>
<<<<<<< HEAD
        <postStartupActivity implementation="cc.unitmesh.devti.llm2.GithubCopilotModelInitActivity"/>
=======
        <jbProtocolCommand implementation="cc.unitmesh.devti.mcp.AutoDevJbProtocolService"/>
>>>>>>> a2529ce1
        <notificationGroup id="UnitMesh.MCPServer" displayType="BALLOON"/>
    </extensions>

    <extensions defaultExtensionNs="JavaScript.JsonSchema">
        <ProviderFactory implementation="cc.unitmesh.devti.custom.schema.AutoDevJsonSchemaProviderFactory"/>
    </extensions>

    <extensionPoints>
        <extensionPoint qualifiedName="cc.unitmesh.autoDevIntention"
                        beanClass="com.intellij.codeInsight.intention.IntentionActionBean"
                        dynamic="true">
            <with tag="className" implements="com.intellij.codeInsight.intention.IntentionAction"/>
        </extensionPoint>

        <extensionPoint qualifiedName="cc.unitmesh.fileContextBuilder"
                        beanClass="com.intellij.lang.LanguageExtensionPoint" dynamic="true">
            <with attribute="implementationClass"
                  implements="cc.unitmesh.devti.context.builder.FileContextBuilder"/>
        </extensionPoint>

        <extensionPoint qualifiedName="cc.unitmesh.classContextBuilder"
                        beanClass="com.intellij.lang.LanguageExtensionPoint" dynamic="true">
            <with attribute="implementationClass"
                  implements="cc.unitmesh.devti.context.builder.ClassContextBuilder"/>
        </extensionPoint>

        <extensionPoint qualifiedName="cc.unitmesh.methodContextBuilder"
                        beanClass="com.intellij.lang.LanguageExtensionPoint" dynamic="true">
            <with attribute="implementationClass"
                  implements="cc.unitmesh.devti.context.builder.MethodContextBuilder"/>
        </extensionPoint>

        <extensionPoint qualifiedName="cc.unitmesh.codeModifier"
                        beanClass="com.intellij.lang.LanguageExtensionPoint" dynamic="true">
            <with attribute="implementationClass"
                  implements="cc.unitmesh.devti.context.builder.CodeModifier"/>
        </extensionPoint>

        <extensionPoint qualifiedName="cc.unitmesh.variableContextBuilder"
                        beanClass="com.intellij.lang.LanguageExtensionPoint" dynamic="true">
            <with attribute="implementationClass"
                  implements="cc.unitmesh.devti.context.builder.VariableContextBuilder"/>
        </extensionPoint>

        <extensionPoint qualifiedName="cc.unitmesh.livingDocumentation"
                        beanClass="com.intellij.lang.LanguageExtensionPoint" dynamic="true">
            <with attribute="implementationClass" implements="cc.unitmesh.devti.provider.LivingDocumentation"/>
        </extensionPoint>

        <extensionPoint qualifiedName="cc.unitmesh.testDataBuilder"
                        beanClass="com.intellij.lang.LanguageExtensionPoint" dynamic="true">
            <with attribute="implementationClass" implements="cc.unitmesh.devti.provider.PsiElementDataBuilder"/>
        </extensionPoint>

        <extensionPoint qualifiedName="cc.unitmesh.refactoringTool"
                        beanClass="com.intellij.lang.LanguageExtensionPoint" dynamic="true">
            <with attribute="implementationClass" implements="cc.unitmesh.devti.provider.RefactoringTool"/>
        </extensionPoint>

        <extensionPoint qualifiedName="cc.unitmesh.buildSystemProvider"
                        interface="cc.unitmesh.devti.provider.BuildSystemProvider"
                        dynamic="true"/>

        <extensionPoint qualifiedName="cc.unitmesh.customPromptProvider"
                        beanClass="com.intellij.lang.LanguageExtensionPoint" dynamic="true">
            <with attribute="implementationClass" implements="cc.unitmesh.devti.provider.CustomPromptProvider"/>
        </extensionPoint>

        <!-- TODO: find better way to share context -->
        <extensionPoint qualifiedName="cc.unitmesh.contextPrompter"
                        interface="cc.unitmesh.devti.provider.ContextPrompter"
                        dynamic="true"/>

        <extensionPoint qualifiedName="cc.unitmesh.testContextProvider"
                        interface="cc.unitmesh.devti.provider.AutoTestService"
                        dynamic="true"/>

        <extensionPoint qualifiedName="cc.unitmesh.runProjectService"
                        interface="cc.unitmesh.devti.provider.ProjectRunService"
                        dynamic="true"/>

        <extensionPoint qualifiedName="cc.unitmesh.chatContextProvider"
                        interface="cc.unitmesh.devti.provider.context.ChatContextProvider"
                        dynamic="true"/>

        <extensionPoint qualifiedName="cc.unitmesh.languageProcessor"
                        interface="cc.unitmesh.devti.provider.devins.LanguageProcessor"
                        dynamic="true"/>

        <extensionPoint qualifiedName="cc.unitmesh.customDevInsCompletionProvider"
                        interface="cc.unitmesh.devti.provider.devins.DevInsSymbolProvider"
                        dynamic="true"/>

        <extensionPoint qualifiedName="cc.unitmesh.jsonTextProvider"
                        interface="cc.unitmesh.devti.provider.local.JsonTextProvider"
                        dynamic="true"/>

        <extensionPoint qualifiedName="cc.unitmesh.httpClientExecutor"
                        interface="cc.unitmesh.devti.provider.http.HttpClientProvider"
                        dynamic="true"/>

        <!-- Lang Sketch Provider -->
        <extensionPoint qualifiedName="cc.unitmesh.langSketchProvider"
                        interface="cc.unitmesh.devti.sketch.ui.LanguageSketchProvider"
                        dynamic="true"/>
        <extensionPoint qualifiedName="cc.unitmesh.sketchToolchainProvider"
                        interface="cc.unitmesh.devti.sketch.SketchToolchainProvider"
                        dynamic="true"/>

        <extensionPoint qualifiedName="cc.unitmesh.relatedClassProvider"
                        beanClass="com.intellij.lang.LanguageExtensionPoint" dynamic="true">
            <with attribute="implementationClass" implements="cc.unitmesh.devti.provider.RelatedClassesProvider"/>
        </extensionPoint>

        <extensionPoint qualifiedName="cc.unitmesh.runService"
                        interface="cc.unitmesh.devti.provider.RunService"
                        dynamic="true"/>

        <!-- Toolchain Function Provider -->
        <extensionPoint qualifiedName="cc.unitmesh.toolchainFunctionProvider"
                        interface="cc.unitmesh.devti.provider.toolchain.ToolchainFunctionProvider"
                        dynamic="true">
        </extensionPoint>

        <extensionPoint qualifiedName="cc.unitmesh.revisionProvider"
                        interface="cc.unitmesh.devti.provider.RevisionProvider"
                        dynamic="true">
        </extensionPoint>

        <extensionPoint qualifiedName="cc.unitmesh.frameworkConfigProvider"
                        interface="cc.unitmesh.devti.provider.FrameworkConfigProvider"
                        dynamic="true">
        </extensionPoint>

        <!--  Bridge -->
        <extensionPoint qualifiedName="cc.unitmesh.componentProvider"
                        interface="cc.unitmesh.devti.bridge.provider.ComponentViewProvider"
                        dynamic="true"/>
        <extensionPoint qualifiedName="cc.unitmesh.knowledgeWebApiProvide"
                        interface="cc.unitmesh.devti.bridge.provider.KnowledgeWebApiProvider"
                        dynamic="true"/>

        <!-- mcp -->
        <extensionPoint qualifiedName="cc.unitmesh.mcpTool"
                        interface="cc.unitmesh.devti.mcp.host.McpTool"
                        dynamic="true"/>

        <!-- DevIns Tool -->
        <extensionPoint qualifiedName="cc.unitmesh.devInsAgentTool"
                        interface="cc.unitmesh.devti.provider.DevInsAgentToolCollector"
                        dynamic="true"/>

        <extensionPoint qualifiedName="cc.unitmesh.agentObserver"
                        interface="cc.unitmesh.devti.provider.observer.AgentObserver"
                        dynamic="true"/>

        <!-- Indexer -->
        <extensionPoint qualifiedName="cc.unitmesh.langDictProvider"
                        interface="cc.unitmesh.devti.indexer.provider.LangDictProvider"
                        dynamic="true"
        />

        <extensionPoint qualifiedName="cc.unitmesh.shireActionLocationEditor"
                        interface="cc.unitmesh.devti.devins.provider.ActionLocationEditor"
                        dynamic="true"/>


        <extensionPoint qualifiedName="cc.unitmesh.shireFileCreateService"
                        beanClass="com.intellij.lang.LanguageExtensionPoint"
                        dynamic="true">
            <with attribute="implementationClass" implements="cc.unitmesh.devti.devins.provider.FileCreateService"/>
        </extensionPoint>

        <!-- Toolchain Provider -->
        <extensionPoint qualifiedName="cc.unitmesh.shireLanguageToolchainProvider"
                        beanClass="com.intellij.lang.LanguageExtensionPoint" dynamic="true">
            <with attribute="implementationClass"
                  implements="cc.unitmesh.devti.devins.provider.LanguageToolchainProvider"/>
        </extensionPoint>

        <extensionPoint qualifiedName="cc.unitmesh.shirePsiVariableProvider"
                        beanClass="com.intellij.lang.LanguageExtensionPoint" dynamic="true">
            <with attribute="implementationClass"
                  implements="cc.unitmesh.devti.devins.provider.PsiContextVariableProvider"/>
        </extensionPoint>

        <!-- PSI Query Expression -->
        <extensionPoint qualifiedName="cc.unitmesh.shirePsiQLInterpreter"
                        beanClass="com.intellij.lang.LanguageExtensionPoint" dynamic="true">
            <with attribute="implementationClass"
                  implements="cc.unitmesh.devti.devins.provider.shireql.ShireQLInterpreter"/>
        </extensionPoint>

        <!-- Toolchain Variable Provider -->
        <extensionPoint qualifiedName="cc.unitmesh.shireToolchainVariableProvider"
                        interface="cc.unitmesh.devti.devins.provider.ToolchainVariableProvider"
                        dynamic="true">
        </extensionPoint>

        <!-- Toolchain Function Provider -->
        <extensionPoint qualifiedName="cc.unitmesh.shireToolchainFunctionProvider"
                        interface="cc.unitmesh.devti.devins.provider.ToolchainFunctionProvider"
                        dynamic="true">
        </extensionPoint>

        <!-- Post Code Middleware -->
        <extensionPoint qualifiedName="cc.unitmesh.shirePostProcessor"
                        interface="cc.unitmesh.devti.devins.post.PostProcessor"
                        dynamic="true"/>

        <!-- Location Interaction  -->
        <extensionPoint qualifiedName="cc.unitmesh.shireLocationInteraction"
                        interface="cc.unitmesh.devti.devins.provider.LocationInteractionProvider"
                        dynamic="true"/>

        <extensionPoint qualifiedName="cc.unitmesh.shirePsiCapture"
                        beanClass="com.intellij.lang.LanguageExtensionPoint" dynamic="true">
            <with attribute="implementationClass" implements="cc.unitmesh.devti.devins.provider.PsiCapture"/>
        </extensionPoint>

        <extensionPoint qualifiedName="cc.unitmesh.shireSymbolProvider"
                        interface="cc.unitmesh.devti.devins.provider.ShireSymbolProvider"
                        dynamic="true"/>

        <extensionPoint qualifiedName="cc.unitmesh.shireQLDataProvider"
                        interface="cc.unitmesh.devti.devins.provider.ShireQLDataProvider"
                        dynamic="true"/>

        <extensionPoint qualifiedName="cc.unitmesh.shireRevisionProvider"
                        interface="cc.unitmesh.devti.devins.provider.RevisionProvider"
                        dynamic="true"/>

        <extensionPoint qualifiedName="cc.unitmesh.shireTerminalExecutor"
                        interface="cc.unitmesh.devti.language.provider.TerminalLocationExecutor"
                        dynamic="true"/>

        <extensionPoint qualifiedName="cc.unitmesh.shireHttpHandler"
                        interface="cc.unitmesh.devti.devins.provider.http.HttpHandler"
                        dynamic="true"/>

        <!-- Code Complexity -->
        <extensionPoint qualifiedName="cc.unitmesh.shireComplexityProvider"
                        beanClass="com.intellij.lang.LanguageExtensionPoint" dynamic="true">
            <with attribute="implementationClass"
                  implements="cc.unitmesh.devti.devins.provider.ComplexityProvider"/>
        </extensionPoint>
    </extensionPoints>

    <projectListeners>
        <listener class="cc.unitmesh.devti.actions.rename.RenameLookupManagerListener"
                  topic="com.intellij.codeInsight.lookup.LookupManagerListener"/>
    </projectListeners>

    <extensions defaultExtensionNs="cc.unitmesh">
        <autoDevIntention>
            <className>cc.unitmesh.devti.intentions.action.NewChatWithCodeBaseIntention</className>
            <bundleName>messages.AutoDevBundle</bundleName>
            <categoryKey>intention.category.llm</categoryKey>
        </autoDevIntention>
        <autoDevIntention>
            <className>cc.unitmesh.devti.intentions.action.AutoTestThisIntention</className>
            <bundleName>messages.AutoDevBundle</bundleName>
            <categoryKey>intention.category.llm</categoryKey>
        </autoDevIntention>
        <autoDevIntention>
            <className>cc.unitmesh.devti.intentions.action.DefaultDocumentationBaseIntention</className>
            <bundleName>messages.AutoDevBundle</bundleName>
            <categoryKey>intention.category.llm</categoryKey>
        </autoDevIntention>

        <chatContextProvider implementation="cc.unitmesh.devti.provider.context.IdeVersionChatContextProvider"/>

        <langSketchProvider implementation="cc.unitmesh.devti.sketch.ui.patch.DiffLangSketchProvider"/>
        <langSketchProvider implementation="cc.unitmesh.devti.sketch.ui.webview.WebpageSketchProvider"/>
        <langSketchProvider implementation="cc.unitmesh.devti.sketch.ui.openapi.OpenAPISketchProvider"/>
        <langSketchProvider implementation="cc.unitmesh.devti.sketch.ui.MarkdownPreviewSketchProvider"/>
        <langSketchProvider implementation="cc.unitmesh.devti.sketch.ui.PlanSketchProvider"/>

        <toolchainFunctionProvider implementation="cc.unitmesh.devti.bridge.archview.ComponentViewFunctionProvider"/>
        <toolchainFunctionProvider implementation="cc.unitmesh.devti.bridge.archview.ContainerViewFunctionProvider"/>
        <toolchainFunctionProvider implementation="cc.unitmesh.devti.bridge.assessment.SccFunctionProvider"/>
        <toolchainFunctionProvider implementation="cc.unitmesh.devti.bridge.knowledge.HistoryFunctionProvider"/>
        <toolchainFunctionProvider implementation="cc.unitmesh.devti.bridge.knowledge.KnowledgeFunctionProvider"/>
        <toolchainFunctionProvider implementation="cc.unitmesh.devti.mcp.client.McpFunctionProvider"/>

        <agentObserver implementation="cc.unitmesh.devti.observer.TestAgentObserver"/>
        <agentObserver implementation="cc.unitmesh.devti.observer.BuiltTaskAgentObserver"/>
        <agentObserver implementation="cc.unitmesh.devti.observer.AddDependencyAgentObserver"/>
    </extensions>

    <actions>
        <action id="llm.applyInlays"
                class="cc.unitmesh.devti.actions.completion.LLMApplyInlaysAction">
            <keyboard-shortcut first-keystroke="TAB" keymap="$default"/>
            <override-text place="MainMenu" text="Apply Completions to Editor"/>
            <override-text place="EditorPopup" text="Accept"/>
        </action>

        <action id="cc.unitmesh.devti.inlayCompleteCode"
                class="cc.unitmesh.devti.actions.completion.InlayCompleteCodeAction"
                text="Inlay Complete Code (AutoDev)"
                description="Inlay complete code!">
            <keyboard-shortcut keymap="$default" first-keystroke="alt PERIOD"/>
            <add-to-group group-id="ShowIntentionsGroup" relative-to-action="ShowIntentionActions" anchor="after"/>
        </action>
        <action id="cc.unitmesh.devti.disposeInlayCompleteCode"
                class="cc.unitmesh.devti.actions.completion.InlayCompleteCodeDisposedAction"
                text="Disposed Inlay Complete Code"
                description="Disposed Inlay complete code!">
            <keyboard-shortcut keymap="$default" first-keystroke="ESCAPE"/>
        </action>

        <group id="AutoDevIntentionsActionGroup" class="cc.unitmesh.devti.intentions.IntentionsActionGroup"
               icon="cc.unitmesh.devti.AutoDevIcons.AI_COPILOT" searchable="false">

            <add-to-group group-id="ShowIntentionsGroup" relative-to-action="ShowIntentionActions" anchor="after"/>
            <add-to-group group-id="Floating.CodeToolbar" anchor="first"/>
        </group>

        <!-- For right click -->
        <group id="autodev.groups.AutoChatDynamicActionGroup" popup="true" description="AutoDev chat"
               class="cc.unitmesh.devti.actions.groups.AutoChatDynamicActionGroup">
            <action id="cc.unitmesh.devti.actions.chat.ExplainThisAction"
                    class="cc.unitmesh.devti.actions.chat.ExplainThisAction"
                    description="Ask AI about this code">
            </action>

            <action id="cc.unitmesh.devti.actions.chat.RefactorThisAction"
                    class="cc.unitmesh.devti.actions.chat.RefactorThisAction"
                    description="Ask AI refactor this code">
            </action>

            <action id="cc.unitmesh.devti.actions.chat.FixThisAction"
                    class="cc.unitmesh.devti.actions.chat.FixThisAction"
                    description="Ask AI refactor this code">
            </action>

            <action id="cc.unitmesh.devti.actions.chat.ChatWithThisAction"
                    class="cc.unitmesh.devti.actions.chat.ChatWithThisAction"
                    description="Ask AI chat with this code">
            </action>

            <action id="cc.unitmesh.devti.actions.chat.GenerateApiTestAction"
                    class="cc.unitmesh.devti.actions.chat.GenerateApiTestAction"
                    description="Ask AI generate test data">

                <add-to-group group-id="GenerateGroup" anchor="last"/>
            </action>

            <add-to-group group-id="EditorPopupMenu" anchor="first"/>
        </group>

        <action id="cc.unitmesh.devti.QuickAssistant"
                class="cc.unitmesh.devti.actions.quick.QuickAssistantAction"
                description="You can custom any assistant as you want!"
                icon="cc.unitmesh.devti.AutoDevIcons.AI_COPILOT"
        >
            <keyboard-shortcut keymap="$default" first-keystroke="control BACK_SLASH"/>

            <add-to-group group-id="ShowIntentionsGroup" relative-to-action="ShowIntentionActions" anchor="after"/>
        </action>

        <action id="cc.unitmesh.devti.actions.console.FixThisAction"
                class="cc.unitmesh.devti.actions.console.FixThisAction"
                description="Ask AI fix this code"
                icon="cc.unitmesh.devti.AutoDevIcons.AI_COPILOT">
            <add-to-group group-id="ConsoleEditorPopupMenu" anchor="first"/>
        </action>

        <action id="cc.unitmesh.devti.actions.chat.CodeCompleteChatAction"
                class="cc.unitmesh.devti.actions.chat.CodeCompleteChatAction"
                description="Ask AI about this code">

            <add-to-group group-id="EditorPopupMenu" anchor="first"/>
        </action>
        <group id="AutoDev.ToolWindow.Snippet.DependenciesToolbar">
            <action id="AutoDev.ToolWindow.Snippet.DependenciesLabelAction"
                    class="cc.unitmesh.devti.gui.snippet.AutoDevDependenciesLabelAction"/>
        </group>

        <group id="AutoDev.ToolWindow.Snippet.Toolbar">
            <action id="AutoDev.ToolWindow.Snippet.LanguageLabelAction"
                    class="cc.unitmesh.devti.gui.snippet.AutoDevLanguageLabelAction"/>

            <action id="AutoDev.ToolWindow.Snippet.CopyToClipboard"
                    icon="cc.unitmesh.devti.AutoDevIcons.COPY"
                    class="cc.unitmesh.devti.gui.snippet.AutoDevCopyToClipboardAction"/>
            <action id="AutoDev.ToolWindow.Snippet.InsertCode"
                    icon="cc.unitmesh.devti.AutoDevIcons.InsertCode"
                    class="cc.unitmesh.devti.gui.snippet.AutoDevInsertCodeAction"/>
            <action id="AutoDev.ToolWindow.Snippet.RunDevIns"
                    icon="cc.unitmesh.devti.AutoDevIcons.RUN"
                    class="cc.unitmesh.devti.gui.snippet.AutoDevRunAction"/>
            <action id="AutoDev.ToolWindow.Snippet.SaveFile"
                    icon="cc.unitmesh.devti.AutoDevIcons.SAVE_FILE"
                    class="cc.unitmesh.devti.gui.snippet.AutoDevSaveFileAction"/>
        </group>

        <group id="AutoDev.ToolWindow.Chat.TitleActions">
            <action id="AutoDev.ToolWindow.NewChatAction" class="cc.unitmesh.devti.gui.toolbar.NewChatAction"/>
        </group>

        <action id="AutoDev.NewPromptTemplate" class="cc.unitmesh.devti.actions.template.NewPromptTemplateAction"
                icon="cc.unitmesh.devti.AutoDevIcons.AI_COPILOT">
            <add-to-group group-id="NewGroup" anchor="before" relative-to-action="NewFromTemplate"/>
        </action>

        <group id="AutoDev.NewActions"
               text="AutoDev CI/CD Actions"
               popup="true" icon="cc.unitmesh.devti.AutoDevIcons.AI_COPILOT">

            <separator/>
            <action id="GeniusDockerfile" class="cc.unitmesh.devti.actions.GenerateDockerfileAction"/>
            <action id="GeniusGitHubActions" class="cc.unitmesh.devti.actions.GenerateGitHubActionsAction"/>

            <add-to-group group-id="NewGroup" anchor="last"/>
        </group>

        <action id="AutoDev.BatchTest"
                icon="cc.unitmesh.devti.AutoDevIcons.AI_COPILOT"
                class="cc.unitmesh.devti.actions.chat.AutoTestInMenuAction">

            <add-to-group group-id="ProjectViewPopupMenu" anchor="after"
                          relative-to-action="ProjectViewPopupMenuRefactoringGroup"/>
            <add-to-group group-id="RefactoringMenu" anchor="last"/>
            <add-to-group group-id="EditorTabPopupMenu" anchor="last"/>
        </action>

        <action id="cc.unitmesh.devti.EditSettings"
                class="cc.unitmesh.devti.actions.EditSettingsAction"
                description="Edit autoDev settings"
                icon="cc.unitmesh.devti.AutoDevIcons.AI_COPILOT">
        </action>

        <action id="cc.unitmesh.devti.DomainDictGenerate"
                class="cc.unitmesh.devti.indexer.DomainDictGenerateAction"
                description="Generate domains.csv"
                icon="cc.unitmesh.devti.AutoDevIcons.AI_COPILOT">

            <add-to-group group-id="ProjectViewToolbar" anchor="last"/>
        </action>

        <group id="autodev.statusBarPopup">
            <reference id="cc.unitmesh.devti.QuickAssistant"/>
            <reference id="cc.unitmesh.devti.EditSettings"/>
        </group>

        <group id="AutoDevPlanner.ToolWindow.TitleActions">
            <action id="ReviewPlan" icon="cc.unitmesh.devti.AutoDevIcons.REVIEWER"
                    class="cc.unitmesh.devti.observer.plan.PlanReviewAction"/>
            <action id="EditPlan" icon="cc.unitmesh.devti.AutoDevIcons.EDIT_TASK"
                    class="cc.unitmesh.devti.observer.plan.EditPlanAction"/>
            <action id="CreateIssue" icon="cc.unitmesh.devti.AutoDevIcons.INPUT"
                    class="cc.unitmesh.devti.observer.plan.CreateIssueAction"/>
            <separator/>
        </group>
    </actions>
</idea-plugin><|MERGE_RESOLUTION|>--- conflicted
+++ resolved
@@ -80,11 +80,8 @@
         <httpRequestHandler implementation="cc.unitmesh.devti.mcp.host.MCPService"/>
         <postStartupActivity implementation="cc.unitmesh.devti.update.AutoDevUpdateStartupActivity"/>
         <postStartupActivity implementation="cc.unitmesh.devti.mcp.MCPServerStartupValidator"/>
-<<<<<<< HEAD
         <postStartupActivity implementation="cc.unitmesh.devti.llm2.GithubCopilotModelInitActivity"/>
-=======
         <jbProtocolCommand implementation="cc.unitmesh.devti.mcp.AutoDevJbProtocolService"/>
->>>>>>> a2529ce1
         <notificationGroup id="UnitMesh.MCPServer" displayType="BALLOON"/>
     </extensions>
 
