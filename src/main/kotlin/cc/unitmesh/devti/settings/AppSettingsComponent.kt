--- conflicted
+++ resolved
@@ -23,7 +23,6 @@
  */
 class AppSettingsComponent(settings: AutoDevSettingsState) {
     val panel: JPanel
-<<<<<<< HEAD
     private val openAiKey = JBPasswordField()
     private val githubToken = JBPasswordField()
     private val customOpenAiHost = JBTextField()
@@ -33,22 +32,8 @@
     private val customEngineServer = JBTextField()
     private val customEngineToken = JBTextField()
     private val language = ComboBox(HUMAN_LANGUAGES)
-    private val maxTokenLengthInput = JBTextField(MAX_TOKEN_LENGTH)
-
-=======
-    val openAiKey = JBPasswordField()
-    val githubToken = JBPasswordField()
-    val customOpenAiHost = JBTextField()
-    val openAiModel = ComboBox(OPENAI_MODEL)
-
-    val aiEngine = ComboBox(AI_ENGINES)
-    val customEngineServer = JBTextField()
-    val customEngineToken = JBTextField()
-    val language = ComboBox(HUMAN_LANGUAGES)
-    val maxTokenLengthInput = JBTextField()
-
-    private var myEditor: EditorEx? = null
->>>>>>> e9fb4c47
+    private val maxTokenLengthInput = JBTextField()
+
     private val customEnginePrompt by lazy {
         val project = ProjectManager.getInstance().openProjects.firstOrNull()
         object : LanguageTextField(JsonLanguage.INSTANCE, project, "") {
@@ -92,10 +77,7 @@
             .addComponentFillVertically(JPanel(), 0)
             .panel
 
-<<<<<<< HEAD
         applySettings(settings)
-=======
->>>>>>> e9fb4c47
     }
 
     val preferredFocusedComponent: JComponent
