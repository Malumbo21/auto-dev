--- conflicted
+++ resolved
@@ -7,7 +7,8 @@
     OpenAI, Custom, Azure, XingHuo
 }
 
-<<<<<<< HEAD
+val GIT_TYPE = arrayOf("Github" , "Gitlab")
+val DEFAULT_GIT_TYPE = GIT_TYPE[0]
 enum class XingHuoApiVersion(val value: Int) {
     V1(1), V2(2), V3(3);
 
@@ -22,10 +23,6 @@
 }
 
 
-=======
-val GIT_TYPE = arrayOf("Github" , "Gitlab")
-val DEFAULT_GIT_TYPE = GIT_TYPE[0]
->>>>>>> a3b22ae1
 val DEFAULT_AI_ENGINE = AI_ENGINES[0]
 
 val HUMAN_LANGUAGES = arrayOf("English", "中文")
