package cc.unitmesh.devti.llms.custom

import cc.unitmesh.devti.coder.recording.EmptyRecording
import cc.unitmesh.devti.coder.recording.JsonlRecording
import cc.unitmesh.devti.coder.recording.Recording
import cc.unitmesh.devti.coder.recording.RecordingInstruction
import cc.unitmesh.devti.settings.coder.coderSetting
import com.fasterxml.jackson.databind.ObjectMapper
import com.intellij.openapi.components.service
import com.intellij.openapi.diagnostic.logger
import com.intellij.openapi.project.Project
import com.nfeld.jsonpathkt.JsonPath
import com.nfeld.jsonpathkt.extension.read
import com.theokanning.openai.completion.chat.ChatCompletionResult
import com.theokanning.openai.service.SSE
import io.reactivex.BackpressureStrategy
import io.reactivex.Flowable
import io.reactivex.FlowableEmitter
import kotlinx.coroutines.Dispatchers
import kotlinx.coroutines.channels.awaitClose
import kotlinx.coroutines.flow.Flow
import kotlinx.coroutines.flow.callbackFlow
import kotlinx.coroutines.withContext
import kotlinx.serialization.Serializable
import kotlinx.serialization.encodeToString
import kotlinx.serialization.json.*
import okhttp3.Call
import okhttp3.Request
import org.jetbrains.annotations.VisibleForTesting

/**
 * The `CustomSSEProcessor` class is responsible for processing server-sent events (SSE) in a custom manner.
 * It provides functions to stream JSON and SSE data from a given `Call` instance, and exposes properties for request and response formats.
 *
 * @property hasSuccessRequest A boolean flag indicating whether the request was successful.
 * @property requestFormat A string representing the format of the request.
 * @property responseFormat A string representing the format of the response.
 * @property logger An instance of the logger for logging purposes.
 *
 * @constructor Creates an instance of `CustomSSEProcessor`.
 */
open class CustomSSEProcessor(private val project: Project) {
    open var hasSuccessRequest: Boolean = false
<<<<<<< HEAD
    private var parseFailedResponses: MutableList<String> = mutableListOf()
=======
>>>>>>> d1e6a93b
    open val requestFormat: String = ""
    open val responseFormat: String = ""
    private val logger = logger<CustomSSEProcessor>()
    private val recording: Recording
        get() {
            if (project.coderSetting.state.recordingInLocal == true) {
                return project.service<JsonlRecording>()
            }

            return EmptyRecording()
        }


    fun streamJson(call: Call, promptText: String): Flow<String> = callbackFlow {
        call.enqueue(JSONBodyResponseCallback(responseFormat) {
            withContext(Dispatchers.IO) {
                send(it)
            }

            recording.write(RecordingInstruction(promptText, it))
            close()
        })
        awaitClose()
    }

    @OptIn(kotlinx.coroutines.ExperimentalCoroutinesApi::class)
    fun streamSSE(call: Call, promptText: String): Flow<String> {
        val sseFlowable = Flowable
            .create({ emitter: FlowableEmitter<SSE> ->
                call.enqueue(ResponseBodyCallback(emitter, true))
            }, BackpressureStrategy.BUFFER)

        try {
            var output = ""
            return callbackFlow {
                withContext(Dispatchers.IO) {
                    sseFlowable
                        .doOnError {
                            it.printStackTrace()
                            trySend(it.message ?: "Error occurs")
                            close()
                        }
                        .blockingForEach { sse ->
                            if (responseFormat.isNotEmpty()) {
                                // {"id":"cmpl-a22a0d78fcf845be98660628fe5d995b","object":"chat.completion.chunk","created":822330,"model":"moonshot-v1-8k","choices":[{"index":0,"delta":{},"finish_reason":"stop","usage":{"prompt_tokens":434,"completion_tokens":68,"total_tokens":502}}]}
                                // in some case, the response maybe not equal to our response format, so we need to ignore it
                                // {"id":"cmpl-ac26a17e","object":"chat.completion.chunk","created":1858403,"model":"yi-34b-chat","choices":[{"delta":{"role":"assistant"},"index":0}],"content":"","lastOne":false}
                                val chunk: String? = JsonPath.parse(sse!!.data)?.read(responseFormat)

                                // new JsonPath lib caught the exception, so we need to handle when it is null
                                if (chunk == null) {
<<<<<<< HEAD
                                    parseFailedResponses.add(sse.data)
                                    logger.info("Failed to parse response.origin response is: ${sse.data}, response format: $responseFormat")
                                } else {
                                    hasSuccessRequest = true
                                    output += chunk
                                    trySend(chunk)
=======
                                    // if first chunk parse failed, notice user to check response format
                                    if(hasSuccessRequest) {
                                        val errorMsg = """
                                        **Failed** to parse response.origin response is: 
                                        <code>${sse.data}</code>
                                         please check your response format: 
                                        **$responseFormat**\n""".trimIndent()

                                        // TODO add refresh feature
                                        logger.warn(errorMsg)
                                    } else {
                                        logger.warn("Failed to parse response.origin response is: ${sse.data}")
                                    }
                                    return@blockingForEach
>>>>>>> d1e6a93b
                                }
                            } else {
                                val result: ChatCompletionResult =
                                    ObjectMapper().readValue(sse!!.data, ChatCompletionResult::class.java)

                                val completion = result.choices[0].message
                                if (completion != null && completion.content != null) {
                                    output += completion.content
                                    trySend(completion.content)
                                }
                            }
                        }

                    // when stream finished, check if any response parsed succeeded
                    // if not, notice user check response format
                    if (!hasSuccessRequest) {
                        val errorMsg = """
                                        |**Failed** to parse response.please check your response format: 
                                        |**$responseFormat** origin responses is: 
                                        |- ${parseFailedResponses.joinToString("\n- ")}
                                        |""".trimMargin()

                        // TODO add refresh feature
                        // don't use trySend, it may be ignored by 'close()` op
                        send(errorMsg)
                    }
                    recording.write(RecordingInstruction(promptText, output))
                    close()
                }
                awaitClose()
            }
        } catch (e: Exception) {
            if (hasSuccessRequest) {
                logger.info("Failed to stream", e)
            } else {
                logger.error("Failed to stream", e)
            }

            return callbackFlow {
                close()
            }
        } finally {
            parseFailedResponses.clear()
        }
    }
}

@Serializable
data class Message(val role: String, val content: String)

@Serializable
data class CustomRequest(val messages: List<Message>)

@VisibleForTesting
fun Request.Builder.appendCustomHeaders(customRequestHeader: String): Request.Builder = apply {
    runCatching {
        Json.parseToJsonElement(customRequestHeader)
            .jsonObject["customHeaders"].let { customFields ->
            customFields?.jsonObject?.forEach { (key, value) ->
                header(key, value.jsonPrimitive.content)
            }
        }
    }.onFailure {
        logger<CustomLLMProvider>().warn("Failed to parse custom request header", it)
    }
}

@VisibleForTesting
fun JsonObject.updateCustomBody(customRequest: String): JsonObject {
    return runCatching {
        buildJsonObject {
            // copy origin object
            this@updateCustomBody.forEach { u, v -> put(u, v) }

            val customRequestJson = Json.parseToJsonElement(customRequest).jsonObject
            customRequestJson["customFields"]?.let { customFields ->
                customFields.jsonObject.forEach { (key, value) ->
                    put(key, value.jsonPrimitive)
                }
            }

            // TODO clean code with magic literals
            var roleKey = "role"
            var contentKey = "content"
            customRequestJson.jsonObject["messageKeys"]?.let {
                roleKey = it.jsonObject["role"]?.jsonPrimitive?.content ?: "role"
                contentKey = it.jsonObject["content"]?.jsonPrimitive?.content ?: "content"
            }

            val messages: JsonArray = this@updateCustomBody["messages"]?.jsonArray ?: buildJsonArray { }
            this.put("messages", buildJsonArray {
                messages.forEach { message ->
                    val role: String = message.jsonObject["role"]?.jsonPrimitive?.content ?: "user"
                    val content: String = message.jsonObject["content"]?.jsonPrimitive?.content ?: ""
                    add(buildJsonObject {
                        put(roleKey, role)
                        put(contentKey, content)
                    })
                }
            })
        }
    }.getOrElse {
        logger<CustomLLMProvider>().error("Failed to parse custom request body", it)
        this
    }
}

fun CustomRequest.updateCustomFormat(format: String): String {
    val requestContentOri = Json.encodeToString<CustomRequest>(this)
    return Json.parseToJsonElement(requestContentOri)
        .jsonObject.updateCustomBody(format).toString()
}<|MERGE_RESOLUTION|>--- conflicted
+++ resolved
@@ -41,10 +41,7 @@
  */
 open class CustomSSEProcessor(private val project: Project) {
     open var hasSuccessRequest: Boolean = false
-<<<<<<< HEAD
     private var parseFailedResponses: MutableList<String> = mutableListOf()
-=======
->>>>>>> d1e6a93b
     open val requestFormat: String = ""
     open val responseFormat: String = ""
     private val logger = logger<CustomSSEProcessor>()
@@ -96,29 +93,12 @@
 
                                 // new JsonPath lib caught the exception, so we need to handle when it is null
                                 if (chunk == null) {
-<<<<<<< HEAD
                                     parseFailedResponses.add(sse.data)
-                                    logger.info("Failed to parse response.origin response is: ${sse.data}, response format: $responseFormat")
+                                    logger.warn("Failed to parse response.origin response is: ${sse.data}, response format: $responseFormat")
                                 } else {
                                     hasSuccessRequest = true
                                     output += chunk
                                     trySend(chunk)
-=======
-                                    // if first chunk parse failed, notice user to check response format
-                                    if(hasSuccessRequest) {
-                                        val errorMsg = """
-                                        **Failed** to parse response.origin response is: 
-                                        <code>${sse.data}</code>
-                                         please check your response format: 
-                                        **$responseFormat**\n""".trimIndent()
-
-                                        // TODO add refresh feature
-                                        logger.warn(errorMsg)
-                                    } else {
-                                        logger.warn("Failed to parse response.origin response is: ${sse.data}")
-                                    }
-                                    return@blockingForEach
->>>>>>> d1e6a93b
                                 }
                             } else {
                                 val result: ChatCompletionResult =
