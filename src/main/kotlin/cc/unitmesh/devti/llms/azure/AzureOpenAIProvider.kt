package cc.unitmesh.devti.llms.azure

import cc.unitmesh.devti.custom.action.CustomPromptConfig
import cc.unitmesh.devti.gui.chat.ChatRole
import cc.unitmesh.devti.llms.LLMProvider
import cc.unitmesh.devti.settings.AutoDevSettingsState
import com.fasterxml.jackson.databind.ObjectMapper
import com.intellij.openapi.components.Service
import com.intellij.openapi.diagnostic.logger
import com.intellij.openapi.project.Project
import com.theokanning.openai.completion.chat.ChatCompletionResult
import com.theokanning.openai.completion.chat.ChatMessage
import com.theokanning.openai.completion.chat.ChatMessageRole
import com.theokanning.openai.service.SSE
import io.reactivex.BackpressureStrategy
import io.reactivex.Flowable
import io.reactivex.FlowableEmitter
import kotlinx.coroutines.ExperimentalCoroutinesApi
import kotlinx.coroutines.flow.Flow
import kotlinx.coroutines.flow.callbackFlow
import kotlinx.serialization.Serializable
import kotlinx.serialization.encodeToString
import kotlinx.serialization.json.Json
import okhttp3.MediaType.Companion.toMediaTypeOrNull
import okhttp3.OkHttpClient
import okhttp3.Request
import okhttp3.RequestBody

@Serializable
data class SimpleOpenAIFormat(val role: String, val content: String) {
    companion object {
        fun fromChatMessage(message: ChatMessage): SimpleOpenAIFormat {
            return SimpleOpenAIFormat(message.role, message.content)
        }
    }
}

@Serializable
data class SimpleOpenAIBody(val messages: List<SimpleOpenAIFormat>, val temperature: Double, val stream: Boolean)

@Service(Service.Level.PROJECT)
class AzureOpenAIProvider(val project: Project) : LLMProvider {
    private val logger = logger<AzureOpenAIProvider>()

    private val autoDevSettingsState = AutoDevSettingsState.getInstance()
<<<<<<< HEAD
    private val url get() = autoDevSettingsState.customEngineServer
=======
    private val url get() = autoDevSettingsState.customOpenAiHost
>>>>>>> 8642d8d0
    private var customPromptConfig: CustomPromptConfig? = null
    private var client = OkHttpClient()
    private val openAiVersion: String

    init {
        val prompts = autoDevSettingsState.customPrompts
        openAiVersion = AutoDevSettingsState.getInstance().openAiModel
        customPromptConfig = CustomPromptConfig.tryParse(prompts)
    }

    override fun prompt(promptText: String): String {
        return this.prompt(promptText, "")
    }

    private val messages: MutableList<SimpleOpenAIFormat> = ArrayList()
    private var historyMessageLength: Int = 0

    override fun clearMessage() {
        messages.clear()
        historyMessageLength = 0
    }

    override fun appendLocalMessage(msg: String, role: ChatRole) {
        val message = SimpleOpenAIFormat(role.roleName(), msg)
        messages.add(message)
        historyMessageLength += msg.length
    }

    fun prompt(instruction: String, input: String): String {
        val promptText = "$instruction\n$input"
        val systemMessage = ChatMessage(ChatMessageRole.USER.value(), promptText)
        if (historyMessageLength > 8192) {
            messages.clear()
        }
        messages.add(SimpleOpenAIFormat.fromChatMessage(systemMessage))
        val requestText = Json.encodeToString<SimpleOpenAIBody>(
            SimpleOpenAIBody(
                messages,
                0.0,
                false
            )
        )

        val body = RequestBody.create(
            "application/json; charset=utf-8".toMediaTypeOrNull(),
            requestText
        )

        val builder = Request.Builder()
        val request = builder
            .url(url)
            .post(body)
            .build()
        val response = client.newCall(request).execute()

        if (!response.isSuccessful) {
            logger.error("$response")
            return ""
        }

        val completion: ChatCompletionResult =
            ObjectMapper().readValue(response.body?.string(), ChatCompletionResult::class.java)

        return completion.choices[0].message.content
    }

    @OptIn(ExperimentalCoroutinesApi::class)
    override fun stream(promptText: String, systemPrompt: String, keepHistory: Boolean): Flow<String> {
        val promptText1 = "$promptText\n${""}"
        val systemMessage = ChatMessage(ChatMessageRole.USER.value(), promptText1)
        if (historyMessageLength > 8192 || !keepHistory) {
            messages.clear()
        }

        messages.add(SimpleOpenAIFormat.fromChatMessage(systemMessage))
        val openAIBody = SimpleOpenAIBody(
            messages,
            0.0,
            true
        )

        val requestText = Json.encodeToString<SimpleOpenAIBody>(openAIBody)
        val body = RequestBody.create("application/json; charset=utf-8".toMediaTypeOrNull(), requestText)

        val builder = Request.Builder()
        val request = builder
            .url(url)
            .post(body)
            .build()

        val call = client.newCall(request)
        val emitDone = false

        val sseFlowable = Flowable
            .create({ emitter: FlowableEmitter<SSE> ->
                call.enqueue(cc.unitmesh.devti.llms.azure.ResponseBodyCallback(emitter, emitDone))
            }, BackpressureStrategy.BUFFER)

        return callbackFlow {
            sseFlowable
                .doOnError(Throwable::printStackTrace)
                .blockingForEach { sse ->
                    val result: ChatCompletionResult =
                        ObjectMapper().readValue(sse!!.data, ChatCompletionResult::class.java)
                    val completion = result.choices[0].message
                    if (completion != null && completion.content != null) {
                        trySend(completion.content)
                    }
                }

            close()
        }
    }
}<|MERGE_RESOLUTION|>--- conflicted
+++ resolved
@@ -26,6 +26,7 @@
 import okhttp3.Request
 import okhttp3.RequestBody
 
+
 @Serializable
 data class SimpleOpenAIFormat(val role: String, val content: String) {
     companion object {
@@ -43,11 +44,7 @@
     private val logger = logger<AzureOpenAIProvider>()
 
     private val autoDevSettingsState = AutoDevSettingsState.getInstance()
-<<<<<<< HEAD
-    private val url get() = autoDevSettingsState.customEngineServer
-=======
     private val url get() = autoDevSettingsState.customOpenAiHost
->>>>>>> 8642d8d0
     private var customPromptConfig: CustomPromptConfig? = null
     private var client = OkHttpClient()
     private val openAiVersion: String
